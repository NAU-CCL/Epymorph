# devlog

This folder is a handy place to put Jupyter notebooks or other documents which help to demonstrate the state of the project at a particular point in time. Because these are point-in-time demos, there's no guarantee they will continue to be runnable as changes are made to the project. That's expected. (If you really need to run a Notebook in its original context, you can git-checkout back to the commit that added the Notebook and run it there; caveat emptor).

**Notable Devlogs:** Some devlogs are more than mere experiments, acting like documentation -- demoing new features of the project or novel approaches to problem solving. These devlogs are check-marked as _Maintained_ in the index below (indicating that they are intended to be kept up to date as the project changes).

## Devlog Index

| Filename | Author | Maintained? | Description |
| --- | --- | --- | --- |
| 2023-05-03.ipynb | Tyler | | An obsolete demo, running different movement models with the Pei IPM/Geo. |
| 2023-05-04.ipynb | Tyler | | An experiment in running epymorph simulations in parallel using `multiprocessing`.
| 2023-05-16.ipynb | Tyler | | An attempt to simplify project organization by turning then-hard-coded examples into Jupyter notebooks. |
| 2023-05-17.ipynb | Tyler | | Demo of the newly-added .toml file input scheme for providing parameter values for CLI simulations. |
| 2023-05-31-mm.ipynb | Alex | | Movement model experimentation. |
| 2023-05-31-sirh.ipynb | Alex | | SIRH IPM experimentation. |
| 2023-06-01-pei-example.ipynb | Frank | | Demonstration of the 'pei' movement model. |
| 2023-06-01-sparsemod-example.ipynb | Frank | | Demonstration of the 'sparsemod' movement model. |
| 2023-06-28.ipynb | Tyler | | Proving validity of the newly-added declarative compartment model IPM implementation. |
| 2023-06-30.ipynb | Tyler | ✓ | Demonstrating the newly-added declarative compartment model IPM system. (This is a good reference for building custom IPMs, so we're keeping it current.) |
| 2023-07-06.ipynb | Tyler | ✓ | Creates the Pei Geo. (Maintained until such a time as the ADRIO system can replace it.) |
| 2023-07-07.ipynb | Tyler | ✓ | Creates the 2015 US States and US Counties Geos. (Maintained until such a time as the ADRIO system can replace them.) |
| 2023-07-12.ipynb | Tyler | ✓ | Creates the 2019 Maricopa County CBGs Geo. (Maintained until such a time as the ADRIO system can replace it.) |
| 2023-07-13.ipynb | Tyler | ✓ | Implements a compatibility matrix test: are all possible combinations of IPM/MM/GEO valid? |
| 2023-07-14.ipynb | Tyler | | Demonstrates filtering a geo down to a subset of its nodes. (While the motivation to do this still exists, recent changes have made this exact approach obsolete.) |
| 2023-07-20-movement-probs.ipynb | Tyler | | Analyzing statistical correctness of our movement processing algorithms. |
| 2023-07-24.ipynb | Tyler | | Experiments with adapting an IPM by "attaching" a function to an IPM parameter. This approach has been superseded by a design for direct support for functional parameters. |
| 2023-08-11.ipynb | Tyler | | Demonstrates performance differences between the Basic and Hypercube movement engines. A pending refactor will make the concept of movement engines obsolete. |
| 2023-08-17.ipynb | Tyler | ✓ | Demonstrates the newly-added Initializer functions, including library examples and custom initializers. |
| 2023-08-23.ipynb | Tyler | ✓ | Describes what IPM attribute broadcasting is and why it's useful. Introduces our concept of data shapes. |
| 2023-09-22-adrio-demo.ipynb | Trevor | | Demonstrates the newly-added ADRIOs functionality by fetching data from the US Census ACS5. |
| 2023-09-29.ipynb | Tyler | | Experiments in representing exogenous births and deaths in the existing compartment IPM system. |
| 2023-10-05.ipynb | Tyler | | Demonstrates the newly-added first-class support for exogenous births and deaths in the compartment IPM system. |
| 2023-10-10.ipynb | Tyler | | A demo of various epymorph workflows in a Notebook environment, designed for a live presentation. |
| 2023-10-26.ipynb | Tyler | | Describes a major Geo system refactor and introduces new systems. |
| 2023-11-03-seirs-example.ipynb | Ajay | | Demonstrates the building and running of an SEIRS model. |
| 2023-11-08.ipynb | Ajay | | Demonstration of using proxy geo to access data in parameter functions. |
| 2023-11-08-age-ipm.ipynb | Jarom | | Initial prototyping of age-class IPMs. |
| 2023-11-15.ipynb | Ajay | | Detailed description of parameter functions functionality. |
| 2023-11-20-adrio-phase-2-demo.ipynb | Trevor | | Demonstrates the refactor work on DynamicGeos and the ADRIO system, and geo cache handling. |
| 2023-11-22-ipm-probs.ipynb | Tyler | | Analyzing statistical correctness of our IPM processing algorithms. |
| 2023-12-05.ipynb | Tyler | | A brief tour of changes to epymorph due to the refactor effort. |
| 2024-01-08.ipynb | Tyler | | Another functional parameters demonstration, revisiting the Bonus Example from 2023-10-10. |
<<<<<<< HEAD
| 2024-02-06-adrio-demo.ipynb | Trevor | | Demonstrates the ADRIO system using code updated for latest changes. |
=======
| 2024-02-06.ipynb | Tyler | | Revisiting age-class IPMs, and thinking about modularity of approach. |
| 2024-02-12.ipynb | Tyler | | Continued age-class IPM work, this time in more than one geo node. |
>>>>>>> 8afbe527

## Contributing

When adding a devlog, checking in the .ipynb file is sufficient as long as it has been fully rendered. (GitHub even knows how to display them as-is!)

## Export

Jupyter notebooks can be exported to HTML if needed using VS Code (`CTRL+SHIFT+P, Jupyter: Export to HTML`) or from the command line, for example:

```bash
# make sure .venv is activated
python -m jupyter nbconvert ./doc/devlog/2023-05-03.ipynb --to html --output <your_absolute_path>/Epymorph/doc/devlog/2023-05-03.html
```<|MERGE_RESOLUTION|>--- conflicted
+++ resolved
@@ -41,12 +41,9 @@
 | 2023-11-22-ipm-probs.ipynb | Tyler | | Analyzing statistical correctness of our IPM processing algorithms. |
 | 2023-12-05.ipynb | Tyler | | A brief tour of changes to epymorph due to the refactor effort. |
 | 2024-01-08.ipynb | Tyler | | Another functional parameters demonstration, revisiting the Bonus Example from 2023-10-10. |
-<<<<<<< HEAD
 | 2024-02-06-adrio-demo.ipynb | Trevor | | Demonstrates the ADRIO system using code updated for latest changes. |
-=======
 | 2024-02-06.ipynb | Tyler | | Revisiting age-class IPMs, and thinking about modularity of approach. |
 | 2024-02-12.ipynb | Tyler | | Continued age-class IPM work, this time in more than one geo node. |
->>>>>>> 8afbe527
 
 ## Contributing
 
